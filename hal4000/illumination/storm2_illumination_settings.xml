<?xml version="1.0" encoding="ISO-8859-1"?>
<illumination_settings>

  <control_modules>

    <!--
    <control_module>
      <name>Emissionwheel</name>
      <module_name>sc_hardware.thorlabs.FW102C</module_name>
      <class_name>HalFW102C</class_name>
      <parameters>
	<port>COM9</port>
	<baud_rate type="int">115200</baud_rate>
      </parameters>
    </control_module>
    -->
<<<<<<< HEAD
<!--
=======

    <!--
>>>>>>> f4f64b8a
    <control_module>
      <name>750wheel</name>
      <module_name>sc_hardware.thorlabs.FW102C</module_name>
      <class_name>HalFW102C</class_name>
      <parameters>
	<port>COM10</port>
	<baud_rate type="int">9600</baud_rate>
      </parameters>
    </control_module>
<<<<<<< HEAD
	-->
=======
    -->

>>>>>>> f4f64b8a
    <control_module>
      <name>AOTF</name>
      <module_name>sc_hardware.crystalTechnologies.hAotf</module_name>
      <class_name>CrystalTechAOTF64Bit</class_name>
      <parameters>
	<use_fsk type="boolean">true</use_fsk>
      </parameters>
    </control_module>
    
    <control_module>
      <name>cube405</name>
      <module_name>sc_hardware.coherent.hLaser</module_name>
      <class_name>CoherentCube</class_name>
      <parameters>
	<port>COM12</port>
	<baud_rate>9600</baud_rate>
      </parameters>
    </control_module>
    
    <control_module>
      <name>daq</name>
      <module_name>sc_hardware.nationalInstruments.hNicontrol</module_name>
      <class_name>Nidaq</class_name>
      <parameters>
	<counter_board>PCIe-6259</counter_board>
	<counter_id type="int">0</counter_id>
	<counter_trigger type="int">0</counter_trigger>
	<waveform_clock>PFI12</waveform_clock>
      </parameters>
    </control_module>
  </control_modules>

  <channels>
    <!-- Emission Filter Wheel -->
    <!--
    <channel>
      <description>EMwheel</description>
      <color type="rgb">200,200,200</color>
      
      <amplitude_modulation>
	<uses>Emissionwheel</uses>
	<display_normalized type="boolean">False</display_normalized>
	<parameters>
	  <minimum type="int">1</minimum>
	  <maximum type="int">6</maximum>
	</parameters>
      </amplitude_modulation>

    </channel>
    -->

    <!-- 750 laser -->
    <channel>
      <description>750</description>
      <color type="rgb">200,0,0</color>
<!--
      <amplitude_modulation>
	<uses>750wheel</uses>
	<display_normalized type="boolean">False</display_normalized>
	<parameters>
	  <minimum type="int">1</minimum>
	  <maximum type="int">6</maximum>
	</parameters>
      </amplitude_modulation>
    -->
      <digital_modulation>
	<uses>daq</uses>
	<parameters>
	  <board>PCIe-6259</board>
	  <channel type="int">4</channel>
	</parameters>
      </digital_modulation>

    </channel>

    <!-- 647 laser -->
    <channel>
      <description>647</description>
      <color type="rgb">255,0,0</color>
      
      <amplitude_modulation>
	<uses>AOTF</uses>
	<display_normalized type="boolean">True</display_normalized>
	<parameters>
	  <maximum type="int">6300</maximum>
	  <channel type="int">3</channel>
	  <off_frequency type="float">20.0</off_frequency>
	  <on_frequency type="float">89.96</on_frequency>
	</parameters>
      </amplitude_modulation>
      
      <analog_modulation>
	<uses>daq</uses>
	<parameters>
	  <board>PCIe-6259</board>
	  <channel type="int">3</channel>
	  <max_voltage type="float">1.0</max_voltage>
	  <min_voltage type="float">0.0</min_voltage>
	</parameters>
      </analog_modulation>
      
      <digital_modulation>
	<uses>daq</uses>
	<parameters>
	  <board>PCIe-6259</board>
	  <channel type="int">12</channel>
	</parameters>
      </digital_modulation>

      <mechanical_shutter>
	<uses>daq</uses>
	<parameters>
	  <board>PCIe-6259</board>
	  <channel type="int">3</channel>
	</parameters>
      </mechanical_shutter>

    </channel>

    <!-- 560 laser -->
    <channel>
      <description>560</description>
      <color type="rgb">255,255,0</color>
      
      <amplitude_modulation>
	<uses>AOTF</uses>
	<display_normalized type="boolean">True</display_normalized>
	<parameters>
	  <maximum type="int">6000</maximum>
	  <channel type="int">2</channel>
	  <off_frequency type="float">20.0</off_frequency>
	  <on_frequency type="float">107.84</on_frequency>
	</parameters>
      </amplitude_modulation>
      
      <analog_modulation>
	<uses>daq</uses>
	<parameters>
	  <board>PCIe-6259</board>
	  <channel type="int">2</channel>
	  <max_voltage type="float">1.0</max_voltage>
	  <min_voltage type="float">0.0</min_voltage>
	</parameters>
      </analog_modulation>
      
      <digital_modulation>
	<uses>daq</uses>
	<parameters>
	  <board>PCIe-6259</board>
	  <channel type="int">11</channel>
	</parameters>
      </digital_modulation>

      <mechanical_shutter>
	<uses>daq</uses>
	<parameters>
	  <board>PCIe-6259</board>
	  <channel type="int">2</channel>
	</parameters>
      </mechanical_shutter>

    </channel>


    <!-- 532 laser -->
 <!--   
         <channel>
      <description>532</description>
      <color type="rgb">0,255,0</color>
      
      <amplitude_modulation>
	<uses>AOTF</uses>
	<display_normalized type="boolean">True</display_normalized>
	<parameters>
	  <maximum type="int">5500</maximum>
	  <channel type="int">2</channel>
	  <off_frequency type="float">20.0</off_frequency>
	  <on_frequency type="float">115.3</on_frequency>
	</parameters>
      </amplitude_modulation>
      
      <analog_modulation>
	<uses>daq</uses>
	<parameters>
	  <board>PCIe-6259</board>
	  <channel type="int">2</channel>
	  <max_voltage type="float">1.0</max_voltage>
	  <min_voltage type="float">0.0</min_voltage>
	</parameters>
      </analog_modulation>
      
      <digital_modulation>
	<uses>daq</uses>
	<parameters>
	  <board>PCIe-6259</board>
	  <channel type="int">11</channel>
	</parameters>
      </digital_modulation>

    </channel>
    -->


    <!-- 488 laser -->
    <channel>
      <description>488</description>
      <color type="rgb">0,100,255</color>
      
      <amplitude_modulation>
	<uses>AOTF</uses>
	<display_normalized type="boolean">True</display_normalized>
	<parameters>
	  <maximum type="int">6100</maximum>
	  <channel type="int">1</channel>
	  <off_frequency type="float">20.0</off_frequency>
	  <on_frequency type="float">129.90</on_frequency>
	</parameters>
      </amplitude_modulation>
      
      <analog_modulation>
	<uses>daq</uses>
	<parameters>
	  <board>PCIe-6259</board>
	  <channel type="int">1</channel>
	  <max_voltage type="float">1.0</max_voltage>
	  <min_voltage type="float">0.0</min_voltage>
	</parameters>
      </analog_modulation>
      
      <digital_modulation>
	<uses>daq</uses>
	<parameters>
	  <board>PCIe-6259</board>
	  <channel type="int">10</channel>
	</parameters>
      </digital_modulation>

      <mechanical_shutter>
	<uses>daq</uses>
	<parameters>
	  <board>PCIe-6259</board>
	  <channel type="int">1</channel>
	</parameters>
      </mechanical_shutter>

    </channel>

    <!-- 405 laser -->
    <channel>
      <description>405</description>
      <color type="rgb">255,0,255</color>
      
      <amplitude_modulation>
	<uses>cube405</uses>
	<display_normalized type="boolean">True</display_normalized>
	<parameters>
	  <maximum type="int">10000</maximum>
	</parameters>
      </amplitude_modulation>
      
      <analog_modulation>
	<uses>daq</uses>
	<parameters>
	  <board>PCIe-6259</board>
	  <channel type="int">0</channel>
	  <max_voltage type="float">5.0</max_voltage>
	  <min_voltage type="float">0.0</min_voltage>
	</parameters>
      </analog_modulation>

      <mechanical_shutter>
	<uses>daq</uses>
	<parameters>
	  <board>PCIe-6259</board>
	  <channel type="int">0</channel>
	</parameters>
      </mechanical_shutter>

    </channel>
  </channels>

</illumination_settings><|MERGE_RESOLUTION|>--- conflicted
+++ resolved
@@ -3,38 +3,6 @@
 
   <control_modules>
 
-    <!--
-    <control_module>
-      <name>Emissionwheel</name>
-      <module_name>sc_hardware.thorlabs.FW102C</module_name>
-      <class_name>HalFW102C</class_name>
-      <parameters>
-	<port>COM9</port>
-	<baud_rate type="int">115200</baud_rate>
-      </parameters>
-    </control_module>
-    -->
-<<<<<<< HEAD
-<!--
-=======
-
-    <!--
->>>>>>> f4f64b8a
-    <control_module>
-      <name>750wheel</name>
-      <module_name>sc_hardware.thorlabs.FW102C</module_name>
-      <class_name>HalFW102C</class_name>
-      <parameters>
-	<port>COM10</port>
-	<baud_rate type="int">9600</baud_rate>
-      </parameters>
-    </control_module>
-<<<<<<< HEAD
-	-->
-=======
-    -->
-
->>>>>>> f4f64b8a
     <control_module>
       <name>AOTF</name>
       <module_name>sc_hardware.crystalTechnologies.hAotf</module_name>
