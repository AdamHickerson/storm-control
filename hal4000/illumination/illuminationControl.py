--- conflicted
+++ resolved
@@ -1,411 +1,408 @@
-#!/usr/bin/python
-#
-## @file
-#
-# Illumination control master class.
-#
-# Hazen 04/14
-#
+#!/usr/bin/python
+#
+## @file
+#
+# Illumination control master class.
+#
+# Hazen 04/14
+#
+
+from PyQt4 import QtCore, QtGui
+
+import qtWidgets.qtAppIcon as qtAppIcon
+import halLib.halModule as halModule
+import illumination.xmlParser as xmlParser
+import illumination.illuminationChannel as illuminationChannel
 
-from PyQt4 import QtCore, QtGui
-
-import qtWidgets.qtAppIcon as qtAppIcon
-import halLib.halModule as halModule
-import illumination.xmlParser as xmlParser
-import illumination.illuminationChannel as illuminationChannel
-<<<<<<< HEAD
-import time
-=======
-import sc_library.parameters as params
->>>>>>> 99036af2
-
-# Debugging
-import sc_library.hdebug as hdebug
-
-# UIs.
-import qtdesigner.illumination_ui as illuminationUi
-
-## IlluminationControl
-#
-# Illumination power control.
-#
-class IlluminationControl(QtGui.QDialog, halModule.HalModule):
-    channelNames = QtCore.pyqtSignal(object)
-    newColors = QtCore.pyqtSignal(object)
-    newCycleLength = QtCore.pyqtSignal(int)
-    tcpComplete = QtCore.pyqtSignal(object)
-
-    ## __init__
-    #
-    # @param parameters A parameters object.
-    # @param parent (Optional) The PyQt parent of this dialog box.
-    #
-    @hdebug.debug
-    def __init__(self, hardware, parameters, parent = None):
-        QtGui.QDialog.__init__(self, parent)
-        halModule.HalModule.__init__(self)
-
-        self.channels = []
-        self.hardware_modules = {}
-        self.fp = False
-        self.parameters = parameters
-        self.running_shutters = False
-        self.spacing = 3
-
-        if parent:
-            self.have_parent = True
-        else:
-            self.have_parent = False
-
-        # UI setup.
-        self.ui = illuminationUi.Ui_Dialog()
-        self.ui.setupUi(self)
-        self.setWindowTitle(parameters.get("setup_name") + " Illumination Control")
-        self.setWindowIcon(qtAppIcon.QAppIcon())
-
-        # Parse XML that describes the hardware.
-        hardware = xmlParser.parseHardwareXML("illumination/" + hardware.get("settings_xml"))
-
-        # Add illumination specific settings.
-        #
-        # FIXME: These used to be customizable.
-        #
-        default_power = []
-        on_off_state = []
-        for i in range(len(hardware.channels)):
-            default_power.append(1.0)
-            on_off_state.append(False)
-        self.parameters.set("illumination.default_power", default_power)
-        self.parameters.set("illumination.on_off_state", on_off_state)
-
-        buttons = []
-        for i in range(len(hardware.channels)):
-            buttons.append([["Max", 1.0], ["Low", 0.1]])
-        self.parameters.set("illumination.power_buttons", buttons)
-
-        # This parameter is used to be able to tell when the shutters file
-        # has been changed for a given set of parameters.
-        self.parameters.add("illumination.last_shutters", params.ParameterString("Last shutters file name",
-                                                                                "last_shutters",
-                                                                                "",
-                                                                                is_mutable = False,
-                                                                                is_saved = False))
-
-        # Hardware modules setup.
-        for module in hardware.modules:
-            m_name = module.module_name
-            a_module = __import__(m_name, globals(), locals(), [m_name], -1)
-            a_class = getattr(a_module, module.class_name)
-            a_instance = a_class(module.parameters, self)
-            if a_instance.isBuffered():
-                a_instance.start(QtCore.QThread.NormalPriority)
-            self.hardware_modules[module.name] = a_instance            
-
-        # Illumination channels setup.
-        x = 7
-        for i, channel in enumerate(hardware.channels):
-            a_instance = illuminationChannel.Channel(i,
-                                                     channel,
-                                                     parameters.get("illumination"),
-                                                     self.hardware_modules,
-                                                     self.ui.powerControlBox)
-            x += a_instance.setPosition(x, 14) + self.spacing
-            self.channels.append(a_instance)
-
-        # Connect signals.
-        if self.have_parent:
-            self.ui.okButton.setText("Close")
-            self.ui.okButton.clicked.connect(self.handleOk)
-        else:
-            self.ui.okButton.setText("Quit")
-            self.ui.okButton.clicked.connect(self.handleQuit)
-
-    ## cleanup
-    #
-    @hdebug.debug
-    def cleanup(self):
-        for channel in self.channels:
-            channel.cleanup()
-
-        for name, instance in self.hardware_modules.iteritems():
-            instance.cleanup()
-
-    ## closeEvent
-    #
-    # Close the dialog if it has no parent, otherwise just hide it.
-    #
-    # @param event A PyQt event.
-    #
-    @hdebug.debug
-    def closeEvent(self, event):
-        if self.have_parent:
-            event.ignore()
-            self.hide()
-
-    ## connectSignals
-    #
-    # @param signals An array of signals that we might be interested in connecting to.
-    #
-    @hdebug.debug
-    def connectSignals(self, signals):
-        for signal in signals:
-            if (signal[1] == "setPower"):
-                signal[2].connect(self.remoteSetPower)
-            elif (signal[1] == "incPower"):
-                signal[2].connect(self.remoteIncPower)
-            elif (signal[1] == "commMessage"):
-                signal[2].connect(self.handleCommMessage)
-
-    ## getSignals
-    #
-    # @return The signals this module provides.
-    #
-    @hdebug.debug
-    def getSignals(self):
-        return [[self.hal_type, "channelNames", self.channelNames],
-                [self.hal_type, "newColors", self.newColors],
-                [self.hal_type, "newCycleLength", self.newCycleLength],
-                [self.hal_type, "tcpComplete", self.tcpComplete]]
-
-    ## handleCommMessage
-    #
-    # Handles all the message from tcpControl.
-    #
-    # @param message A tcpControl.TCPMessage object.
-    #
-    @hdebug.debug
-    def handleCommMessage(self, message):
-        if (message.getType() == "Set Power"):
-            if not message.isTest():
-                self.remoteSetPower(message.getData("channel"),
-                                    message.getData("power"))
-            self.tcpMessage.emit(message)
-        elif (message.getType() == "Increment Power"):
-            if not message.isTest():
-                self.remoteIncPower(message.getData("channel"),
-                                    message.getData("increment"))
-            self.tcpMessage.emit(message)
-
-    ## handleOk
-    #
-    # Hide the dialog box.
-    #
-    # @param bool Dummy parameter.
-    #
-    @hdebug.debug
-    def handleOk(self, bool):
-        self.hide()
-
-    ## handleQuit
-    #
-    # Close the dialog box.
-    #
-    # @param bool Dummy parameter.
-    #
-    @hdebug.debug
-    def handleQuit(self, bool):
-        self.close()
-
-    ## moduleInit
-    #
-    @hdebug.debug
-    def moduleInit(self):
-        names = []
-        for channel in self.channels:
-            names.append(channel.getName())
-        self.channelNames.emit(names)
-
-    ## newFrame
-    #
-    # Handles new frames. If there is a open file and the frame
-    # is a master frame then this calls QIlluminationControl's
-    # savePowers method.
-    #
-    # @param frame A camera.Frame object
-    # @param filming True/False if we are currently filming.
-    #
-    def newFrame(self, frame, filming):
-        if self.fp and frame.master:
-            str = "{0:d}".format(frame.number)
-            for channel in self.channels:
-                str = str + " " + channel.getAmplitude()
-            self.fp.write(str + "\n")
-
-    ## newParameters
-    #
-    # Calls channels newParameters method, then updates the size of 
-    # the dialog as appropriate to fit all of the channels.
-    #
-    # Note that the camera updates the kinetic value (time per frame).
-    #
-    # @param parameters A parameters object.
-    #
-    @hdebug.debug
-    def newParameters(self, parameters):
-        p = parameters.get("illumination")
-
-        for channel in self.channels:
-            channel.newParameters(p)
-
-        if (p.get("shutter_frames") > 0):
-            self.newColors.emit(p.get("shutter_colors"))
-            self.newCycleLength.emit(p.get("shutter_frames"))
-
-        self.parameters = parameters
-
-        self.updateSize()
-
-    ## newShutters
-    #
-    # @param shutters_filename The name of a shutters XML file.
-    #
-    @hdebug.debug
-    def newShutters(self, shutters_filename):
-        [waveforms, colors, frames, oversampling] = xmlParser.parseShuttersXML(len(self.channels), 
-                                                                               shutters_filename)
-
-        p = self.parameters.get("illumination")
-        p.set("shutter_data", [])
-        for i, channel in enumerate(self.channels):
-            p.get("shutter_data").append(channel.newShutters(waveforms[i]))
-        p.set("shutter_colors", colors)
-        p.set("shutter_frames", frames)
-        p.set("shutter_oversampling", oversampling)
-        self.newColors.emit(colors)
-        self.newCycleLength.emit(frames)
-
-    ## remoteIncPower
-    #
-    # Calls QIlluminationControl's remoteIncPower method.
-    #
-    # @param channel The channel index.
-    # @param power_inc The amount increment the power by.
-    #
-    @hdebug.debug
-    def remoteIncPower(self, channel, power_inc):
-        self.channels[channel].remoteIncPower(power_inc)
-
-    ## remoteSetPower
-    #
-    # Calls QIlluminationControl's remoteSetPower method.
-    #
-    # @param channel The channel index.
-    # @param power The desired power (0.0 - 1.0).
-    #
-    @hdebug.debug
-    def remoteSetPower(self, channel, power):
-        self.channels[channel].remoteSetPower(power)
-
-    ## startFilm
-    #
-    # @param film_name The name of the film without any extensions, or False if the film is not being saved.
-    # @param run_shutters True/False the shutters should be run or not.
-    #
-    @hdebug.debug
-    def startFilm(self, film_name, run_shutters):
-
-        # Recording the power.
-        if film_name:
-            self.fp = open(film_name + ".power", "w")
-            str = "frame"
-            for channel in self.channels:
-                str = str + " " + channel.getName()
-            self.fp.write(str + "\n")
-
-        # Running the shutters.
-        if run_shutters:
-            self.running_shutters = True
-
-            # Setup channels.
-            for channel in self.channels:
-                channel.setupFilm()
-
-            # Start hardware.
-            for name, instance in self.hardware_modules.iteritems():
-                if (instance.getStatus() == True):
-                    instance.startFilm(self.parameters.get("seconds_per_frame"),
-                                       self.parameters.get("illumination.shutter_oversampling"))
-
-            # Start channels.
-            for channel in self.channels:
-                channel.startFilm()
-
-    ## stopFilm
-    #
-    # Called at the end of filming.
-    #
-    # @param film_writer The film writer object.
-    #
-    @hdebug.debug
-    def stopFilm(self, film_writer):
-        if self.fp:
-            self.fp.close()
-            self.fp = False
-
-        if self.running_shutters:
-
-            # Stop hardware.
-            for name, instance in self.hardware_modules.iteritems():
-                if (instance.getStatus() == True):
-                    instance.stopFilm()
-
-            # Stop channels.
-            for channel in self.channels:
-                channel.stopFilm()
-
-            self.running_shutters = False
-
-    ## updateSize
-    #
-    # Resize the dialog based on the size of the channels.
-    # (i.e. the sliders, buttons, etc.).
-    #
-    @hdebug.debug
-    def updateSize(self):
-
-        # Determine max channel height.
-        new_height = 0
-        for channel in self.channels:
-            if (new_height < channel.getHeight()):
-                new_height = channel.getHeight()
-
-        # Resize all the channels to be the same height.
-        for channel in self.channels:
-            if (channel.getHeight() != new_height):
-                channel.setHeight(new_height)
-        
-        # Resize the group box and the dialog box.
-        if (len(self.channels) > 1):
-            new_width = self.channels[-1].getX() + self.channels[1].getWidth() + 7
-        else:
-            new_width = self.channels[0].getWidth() + 7
-        self.ui.powerControlBox.setGeometry(10, 0, new_width, new_height + 19)
-
-        lb_width = self.ui.powerControlBox.width()
-        lb_height = self.ui.powerControlBox.height()
-        self.ui.okButton.setGeometry(lb_width - 65, lb_height + 4, 75, 24)
-        self.setFixedSize(lb_width + 18, lb_height + 36)
-
-#
-# The MIT License
-#
-# Copyright (c) 2014 Zhuang Lab, Harvard University
-#
-# Permission is hereby granted, free of charge, to any person obtaining a copy
-# of this software and associated documentation files (the "Software"), to deal
-# in the Software without restriction, including without limitation the rights
-# to use, copy, modify, merge, publish, distribute, sublicense, and/or sell
-# copies of the Software, and to permit persons to whom the Software is
-# furnished to do so, subject to the following conditions:
-#
-# The above copyright notice and this permission notice shall be included in
-# all copies or substantial portions of the Software.
-#
-# THE SOFTWARE IS PROVIDED "AS IS", WITHOUT WARRANTY OF ANY KIND, EXPRESS OR
-# IMPLIED, INCLUDING BUT NOT LIMITED TO THE WARRANTIES OF MERCHANTABILITY,
-# FITNESS FOR A PARTICULAR PURPOSE AND NONINFRINGEMENT. IN NO EVENT SHALL THE
-# AUTHORS OR COPYRIGHT HOLDERS BE LIABLE FOR ANY CLAIM, DAMAGES OR OTHER
-# LIABILITY, WHETHER IN AN ACTION OF CONTRACT, TORT OR OTHERWISE, ARISING FROM,
-# OUT OF OR IN CONNECTION WITH THE SOFTWARE OR THE USE OR OTHER DEALINGS IN
-# THE SOFTWARE.
-#
+import sc_library.parameters as params
+
+# Debugging
+import sc_library.hdebug as hdebug
+
+# UIs.
+import qtdesigner.illumination_ui as illuminationUi
+
+## IlluminationControl
+#
+# Illumination power control.
+#
+class IlluminationControl(QtGui.QDialog, halModule.HalModule):
+    channelNames = QtCore.pyqtSignal(object)
+    newColors = QtCore.pyqtSignal(object)
+    newCycleLength = QtCore.pyqtSignal(int)
+    tcpComplete = QtCore.pyqtSignal(object)
+
+    ## __init__
+    #
+    # @param parameters A parameters object.
+    # @param parent (Optional) The PyQt parent of this dialog box.
+    #
+    @hdebug.debug
+    def __init__(self, hardware, parameters, parent = None):
+        QtGui.QDialog.__init__(self, parent)
+        halModule.HalModule.__init__(self)
+
+        self.channels = []
+        self.hardware_modules = {}
+        self.fp = False
+        self.parameters = parameters
+        self.running_shutters = False
+        self.spacing = 3
+
+        if parent:
+            self.have_parent = True
+        else:
+            self.have_parent = False
+
+        # UI setup.
+        self.ui = illuminationUi.Ui_Dialog()
+        self.ui.setupUi(self)
+        self.setWindowTitle(parameters.get("setup_name") + " Illumination Control")
+        self.setWindowIcon(qtAppIcon.QAppIcon())
+
+        # Parse XML that describes the hardware.
+        hardware = xmlParser.parseHardwareXML("illumination/" + hardware.get("settings_xml"))
+
+        # Add illumination specific settings.
+        #
+        # FIXME: These used to be customizable.
+        #
+        default_power = []
+        on_off_state = []
+        for i in range(len(hardware.channels)):
+            default_power.append(1.0)
+            on_off_state.append(False)
+        self.parameters.set("illumination.default_power", default_power)
+        self.parameters.set("illumination.on_off_state", on_off_state)
+
+        buttons = []
+        for i in range(len(hardware.channels)):
+            buttons.append([["Max", 1.0], ["Low", 0.1]])
+        self.parameters.set("illumination.power_buttons", buttons)
+
+        # This parameter is used to be able to tell when the shutters file
+        # has been changed for a given set of parameters.
+        self.parameters.add("illumination.last_shutters", params.ParameterString("Last shutters file name",
+                                                                                "last_shutters",
+                                                                                "",
+                                                                                is_mutable = False,
+                                                                                is_saved = False))
+
+        # Hardware modules setup.
+        for module in hardware.modules:
+            m_name = module.module_name
+            a_module = __import__(m_name, globals(), locals(), [m_name], -1)
+            a_class = getattr(a_module, module.class_name)
+            a_instance = a_class(module.parameters, self)
+            if a_instance.isBuffered():
+                a_instance.start(QtCore.QThread.NormalPriority)
+            self.hardware_modules[module.name] = a_instance            
+
+        # Illumination channels setup.
+        x = 7
+        for i, channel in enumerate(hardware.channels):
+            a_instance = illuminationChannel.Channel(i,
+                                                     channel,
+                                                     parameters.get("illumination"),
+                                                     self.hardware_modules,
+                                                     self.ui.powerControlBox)
+            x += a_instance.setPosition(x, 14) + self.spacing
+            self.channels.append(a_instance)
+
+        # Connect signals.
+        if self.have_parent:
+            self.ui.okButton.setText("Close")
+            self.ui.okButton.clicked.connect(self.handleOk)
+        else:
+            self.ui.okButton.setText("Quit")
+            self.ui.okButton.clicked.connect(self.handleQuit)
+
+    ## cleanup
+    #
+    @hdebug.debug
+    def cleanup(self):
+        for channel in self.channels:
+            channel.cleanup()
+
+        for name, instance in self.hardware_modules.iteritems():
+            instance.cleanup()
+
+    ## closeEvent
+    #
+    # Close the dialog if it has no parent, otherwise just hide it.
+    #
+    # @param event A PyQt event.
+    #
+    @hdebug.debug
+    def closeEvent(self, event):
+        if self.have_parent:
+            event.ignore()
+            self.hide()
+
+    ## connectSignals
+    #
+    # @param signals An array of signals that we might be interested in connecting to.
+    #
+    @hdebug.debug
+    def connectSignals(self, signals):
+        for signal in signals:
+            if (signal[1] == "setPower"):
+                signal[2].connect(self.remoteSetPower)
+            elif (signal[1] == "incPower"):
+                signal[2].connect(self.remoteIncPower)
+            elif (signal[1] == "commMessage"):
+                signal[2].connect(self.handleCommMessage)
+
+    ## getSignals
+    #
+    # @return The signals this module provides.
+    #
+    @hdebug.debug
+    def getSignals(self):
+        return [[self.hal_type, "channelNames", self.channelNames],
+                [self.hal_type, "newColors", self.newColors],
+                [self.hal_type, "newCycleLength", self.newCycleLength],
+                [self.hal_type, "tcpComplete", self.tcpComplete]]
+
+    ## handleCommMessage
+    #
+    # Handles all the message from tcpControl.
+    #
+    # @param message A tcpControl.TCPMessage object.
+    #
+    @hdebug.debug
+    def handleCommMessage(self, message):
+        if (message.getType() == "Set Power"):
+            if not message.isTest():
+                self.remoteSetPower(message.getData("channel"),
+                                    message.getData("power"))
+            self.tcpMessage.emit(message)
+        elif (message.getType() == "Increment Power"):
+            if not message.isTest():
+                self.remoteIncPower(message.getData("channel"),
+                                    message.getData("increment"))
+            self.tcpMessage.emit(message)
+
+    ## handleOk
+    #
+    # Hide the dialog box.
+    #
+    # @param bool Dummy parameter.
+    #
+    @hdebug.debug
+    def handleOk(self, bool):
+        self.hide()
+
+    ## handleQuit
+    #
+    # Close the dialog box.
+    #
+    # @param bool Dummy parameter.
+    #
+    @hdebug.debug
+    def handleQuit(self, bool):
+        self.close()
+
+    ## moduleInit
+    #
+    @hdebug.debug
+    def moduleInit(self):
+        names = []
+        for channel in self.channels:
+            names.append(channel.getName())
+        self.channelNames.emit(names)
+
+    ## newFrame
+    #
+    # Handles new frames. If there is a open file and the frame
+    # is a master frame then this calls QIlluminationControl's
+    # savePowers method.
+    #
+    # @param frame A camera.Frame object
+    # @param filming True/False if we are currently filming.
+    #
+    def newFrame(self, frame, filming):
+        if self.fp and frame.master:
+            str = "{0:d}".format(frame.number)
+            for channel in self.channels:
+                str = str + " " + channel.getAmplitude()
+            self.fp.write(str + "\n")
+
+    ## newParameters
+    #
+    # Calls channels newParameters method, then updates the size of 
+    # the dialog as appropriate to fit all of the channels.
+    #
+    # Note that the camera updates the kinetic value (time per frame).
+    #
+    # @param parameters A parameters object.
+    #
+    @hdebug.debug
+    def newParameters(self, parameters):
+        p = parameters.get("illumination")
+
+        for channel in self.channels:
+            channel.newParameters(p)
+
+        if (p.get("shutter_frames") > 0):
+            self.newColors.emit(p.get("shutter_colors"))
+            self.newCycleLength.emit(p.get("shutter_frames"))
+
+        self.parameters = parameters
+
+        self.updateSize()
+
+    ## newShutters
+    #
+    # @param shutters_filename The name of a shutters XML file.
+    #
+    @hdebug.debug
+    def newShutters(self, shutters_filename):
+        [waveforms, colors, frames, oversampling] = xmlParser.parseShuttersXML(len(self.channels), 
+                                                                               shutters_filename)
+
+        p = self.parameters.get("illumination")
+        p.set("shutter_data", [])
+        for i, channel in enumerate(self.channels):
+            p.get("shutter_data").append(channel.newShutters(waveforms[i]))
+        p.set("shutter_colors", colors)
+        p.set("shutter_frames", frames)
+        p.set("shutter_oversampling", oversampling)
+        self.newColors.emit(colors)
+        self.newCycleLength.emit(frames)
+
+    ## remoteIncPower
+    #
+    # Calls QIlluminationControl's remoteIncPower method.
+    #
+    # @param channel The channel index.
+    # @param power_inc The amount increment the power by.
+    #
+    @hdebug.debug
+    def remoteIncPower(self, channel, power_inc):
+        self.channels[channel].remoteIncPower(power_inc)
+
+    ## remoteSetPower
+    #
+    # Calls QIlluminationControl's remoteSetPower method.
+    #
+    # @param channel The channel index.
+    # @param power The desired power (0.0 - 1.0).
+    #
+    @hdebug.debug
+    def remoteSetPower(self, channel, power):
+        self.channels[channel].remoteSetPower(power)
+
+    ## startFilm
+    #
+    # @param film_name The name of the film without any extensions, or False if the film is not being saved.
+    # @param run_shutters True/False the shutters should be run or not.
+    #
+    @hdebug.debug
+    def startFilm(self, film_name, run_shutters):
+
+        # Recording the power.
+        if film_name:
+            self.fp = open(film_name + ".power", "w")
+            str = "frame"
+            for channel in self.channels:
+                str = str + " " + channel.getName()
+            self.fp.write(str + "\n")
+
+        # Running the shutters.
+        if run_shutters:
+            self.running_shutters = True
+
+            # Setup channels.
+            for channel in self.channels:
+                channel.setupFilm()
+
+            # Start hardware.
+            for name, instance in self.hardware_modules.iteritems():
+                if (instance.getStatus() == True):
+                    instance.startFilm(self.parameters.get("seconds_per_frame"),
+                                       self.parameters.get("illumination.shutter_oversampling"))
+
+            # Start channels.
+            for channel in self.channels:
+                channel.startFilm()
+
+    ## stopFilm
+    #
+    # Called at the end of filming.
+    #
+    # @param film_writer The film writer object.
+    #
+    @hdebug.debug
+    def stopFilm(self, film_writer):
+        if self.fp:
+            self.fp.close()
+            self.fp = False
+
+        if self.running_shutters:
+
+            # Stop hardware.
+            for name, instance in self.hardware_modules.iteritems():
+                if (instance.getStatus() == True):
+                    instance.stopFilm()
+
+            # Stop channels.
+            for channel in self.channels:
+                channel.stopFilm()
+
+            self.running_shutters = False
+
+    ## updateSize
+    #
+    # Resize the dialog based on the size of the channels.
+    # (i.e. the sliders, buttons, etc.).
+    #
+    @hdebug.debug
+    def updateSize(self):
+
+        # Determine max channel height.
+        new_height = 0
+        for channel in self.channels:
+            if (new_height < channel.getHeight()):
+                new_height = channel.getHeight()
+
+        # Resize all the channels to be the same height.
+        for channel in self.channels:
+            if (channel.getHeight() != new_height):
+                channel.setHeight(new_height)
+        
+        # Resize the group box and the dialog box.
+        if (len(self.channels) > 1):
+            new_width = self.channels[-1].getX() + self.channels[1].getWidth() + 7
+        else:
+            new_width = self.channels[0].getWidth() + 7
+        self.ui.powerControlBox.setGeometry(10, 0, new_width, new_height + 19)
+
+        lb_width = self.ui.powerControlBox.width()
+        lb_height = self.ui.powerControlBox.height()
+        self.ui.okButton.setGeometry(lb_width - 65, lb_height + 4, 75, 24)
+        self.setFixedSize(lb_width + 18, lb_height + 36)
+
+#
+# The MIT License
+#
+# Copyright (c) 2014 Zhuang Lab, Harvard University
+#
+# Permission is hereby granted, free of charge, to any person obtaining a copy
+# of this software and associated documentation files (the "Software"), to deal
+# in the Software without restriction, including without limitation the rights
+# to use, copy, modify, merge, publish, distribute, sublicense, and/or sell
+# copies of the Software, and to permit persons to whom the Software is
+# furnished to do so, subject to the following conditions:
+#
+# The above copyright notice and this permission notice shall be included in
+# all copies or substantial portions of the Software.
+#
+# THE SOFTWARE IS PROVIDED "AS IS", WITHOUT WARRANTY OF ANY KIND, EXPRESS OR
+# IMPLIED, INCLUDING BUT NOT LIMITED TO THE WARRANTIES OF MERCHANTABILITY,
+# FITNESS FOR A PARTICULAR PURPOSE AND NONINFRINGEMENT. IN NO EVENT SHALL THE
+# AUTHORS OR COPYRIGHT HOLDERS BE LIABLE FOR ANY CLAIM, DAMAGES OR OTHER
+# LIABILITY, WHETHER IN AN ACTION OF CONTRACT, TORT OR OTHERWISE, ARISING FROM,
+# OUT OF OR IN CONNECTION WITH THE SOFTWARE OR THE USE OR OTHER DEALINGS IN
+# THE SOFTWARE.
+#