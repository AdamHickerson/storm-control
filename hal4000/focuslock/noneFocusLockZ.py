#!/usr/bin/python
#
## @file
#
# Pseudo focus lock for none setup.
#
# Hazen 11/09
#

# none widgets
import focuslock.noneWidgets as noneWidgets

# focus lock control thread.
import focuslock.stageOffsetControl as stageOffsetControl

# focus lock dialog.
import focuslock.focusLockZ as focusLockZ

#
# Focus Lock Dialog Box specialized for pseudo setup.
#
class AFocusLockZ(focusLockZ.FocusLockZQPD):
    def __init__(self, hardware, parameters, parent = None):
        qpd = noneWidgets.QPD()
        stage = noneWidgets.NanoP()
        lock_fn = lambda (x): 0.0 * x
        control_thread = stageOffsetControl.StageQPDThread(qpd,
                                                           stage,
                                                           lock_fn,
                                                           50.0,
<<<<<<< HEAD
                                                           parameters.get("qpd_zcenter"),
                                                           parameters.get("is_locked_buffer_length", 10),
                                                           parameters.get("is_locked_offset_thresh", 0.01))
=======
                                                           parameters.get("focuslock.qpd_zcenter"),
                                                           parameters.get("focuslock.is_locked_buffer_length", 10),
                                                           parameters.get("focuslock.is_locked_offset_thresh", 0.01))

>>>>>>> 4f73e809
        ir_laser = noneWidgets.IRLaser()
        focusLockZ.FocusLockZQPD.__init__(self,
                                          parameters,
                                          control_thread,
                                          ir_laser,
                                          parent)

#
# The MIT License
#
# Copyright (c) 2009 Zhuang Lab, Harvard University
#
# Permission is hereby granted, free of charge, to any person obtaining a copy
# of this software and associated documentation files (the "Software"), to deal
# in the Software without restriction, including without limitation the rights
# to use, copy, modify, merge, publish, distribute, sublicense, and/or sell
# copies of the Software, and to permit persons to whom the Software is
# furnished to do so, subject to the following conditions:
#
# The above copyright notice and this permission notice shall be included in
# all copies or substantial portions of the Software.
#
# THE SOFTWARE IS PROVIDED "AS IS", WITHOUT WARRANTY OF ANY KIND, EXPRESS OR
# IMPLIED, INCLUDING BUT NOT LIMITED TO THE WARRANTIES OF MERCHANTABILITY,
# FITNESS FOR A PARTICULAR PURPOSE AND NONINFRINGEMENT. IN NO EVENT SHALL THE
# AUTHORS OR COPYRIGHT HOLDERS BE LIABLE FOR ANY CLAIM, DAMAGES OR OTHER
# LIABILITY, WHETHER IN AN ACTION OF CONTRACT, TORT OR OTHERWISE, ARISING FROM,
# OUT OF OR IN CONNECTION WITH THE SOFTWARE OR THE USE OR OTHER DEALINGS IN
# THE SOFTWARE.
#
<|MERGE_RESOLUTION|>--- conflicted
+++ resolved
@@ -1,70 +1,64 @@
-#!/usr/bin/python
-#
-## @file
-#
-# Pseudo focus lock for none setup.
-#
-# Hazen 11/09
-#
-
-# none widgets
-import focuslock.noneWidgets as noneWidgets
-
-# focus lock control thread.
-import focuslock.stageOffsetControl as stageOffsetControl
-
-# focus lock dialog.
-import focuslock.focusLockZ as focusLockZ
-
-#
-# Focus Lock Dialog Box specialized for pseudo setup.
-#
-class AFocusLockZ(focusLockZ.FocusLockZQPD):
-    def __init__(self, hardware, parameters, parent = None):
-        qpd = noneWidgets.QPD()
-        stage = noneWidgets.NanoP()
-        lock_fn = lambda (x): 0.0 * x
-        control_thread = stageOffsetControl.StageQPDThread(qpd,
-                                                           stage,
-                                                           lock_fn,
-                                                           50.0,
-<<<<<<< HEAD
-                                                           parameters.get("qpd_zcenter"),
-                                                           parameters.get("is_locked_buffer_length", 10),
-                                                           parameters.get("is_locked_offset_thresh", 0.01))
-=======
-                                                           parameters.get("focuslock.qpd_zcenter"),
-                                                           parameters.get("focuslock.is_locked_buffer_length", 10),
-                                                           parameters.get("focuslock.is_locked_offset_thresh", 0.01))
-
->>>>>>> 4f73e809
-        ir_laser = noneWidgets.IRLaser()
-        focusLockZ.FocusLockZQPD.__init__(self,
-                                          parameters,
-                                          control_thread,
-                                          ir_laser,
-                                          parent)
-
-#
-# The MIT License
-#
-# Copyright (c) 2009 Zhuang Lab, Harvard University
-#
-# Permission is hereby granted, free of charge, to any person obtaining a copy
-# of this software and associated documentation files (the "Software"), to deal
-# in the Software without restriction, including without limitation the rights
-# to use, copy, modify, merge, publish, distribute, sublicense, and/or sell
-# copies of the Software, and to permit persons to whom the Software is
-# furnished to do so, subject to the following conditions:
-#
-# The above copyright notice and this permission notice shall be included in
-# all copies or substantial portions of the Software.
-#
-# THE SOFTWARE IS PROVIDED "AS IS", WITHOUT WARRANTY OF ANY KIND, EXPRESS OR
-# IMPLIED, INCLUDING BUT NOT LIMITED TO THE WARRANTIES OF MERCHANTABILITY,
-# FITNESS FOR A PARTICULAR PURPOSE AND NONINFRINGEMENT. IN NO EVENT SHALL THE
-# AUTHORS OR COPYRIGHT HOLDERS BE LIABLE FOR ANY CLAIM, DAMAGES OR OTHER
-# LIABILITY, WHETHER IN AN ACTION OF CONTRACT, TORT OR OTHERWISE, ARISING FROM,
-# OUT OF OR IN CONNECTION WITH THE SOFTWARE OR THE USE OR OTHER DEALINGS IN
-# THE SOFTWARE.
-#
+#!/usr/bin/python
+#
+## @file
+#
+# Pseudo focus lock for none setup.
+#
+# Hazen 11/09
+#
+
+# none widgets
+import focuslock.noneWidgets as noneWidgets
+
+# focus lock control thread.
+import focuslock.stageOffsetControl as stageOffsetControl
+
+# focus lock dialog.
+import focuslock.focusLockZ as focusLockZ
+
+#
+# Focus Lock Dialog Box specialized for pseudo setup.
+#
+class AFocusLockZ(focusLockZ.FocusLockZQPD):
+    def __init__(self, hardware, parameters, parent = None):
+        qpd = noneWidgets.QPD()
+        stage = noneWidgets.NanoP()
+        lock_fn = lambda (x): 0.0 * x
+        control_thread = stageOffsetControl.StageQPDThread(qpd,
+                                                           stage,
+                                                           lock_fn,
+                                                           50.0,
+                                                           parameters.get("focuslock.qpd_zcenter"),
+                                                           parameters.get("focuslock.is_locked_buffer_length", 10),
+                                                           parameters.get("focuslock.is_locked_offset_thresh", 0.01))
+
+        ir_laser = noneWidgets.IRLaser()
+        focusLockZ.FocusLockZQPD.__init__(self,
+                                          parameters,
+                                          control_thread,
+                                          ir_laser,
+                                          parent)
+
+#
+# The MIT License
+#
+# Copyright (c) 2009 Zhuang Lab, Harvard University
+#
+# Permission is hereby granted, free of charge, to any person obtaining a copy
+# of this software and associated documentation files (the "Software"), to deal
+# in the Software without restriction, including without limitation the rights
+# to use, copy, modify, merge, publish, distribute, sublicense, and/or sell
+# copies of the Software, and to permit persons to whom the Software is
+# furnished to do so, subject to the following conditions:
+#
+# The above copyright notice and this permission notice shall be included in
+# all copies or substantial portions of the Software.
+#
+# THE SOFTWARE IS PROVIDED "AS IS", WITHOUT WARRANTY OF ANY KIND, EXPRESS OR
+# IMPLIED, INCLUDING BUT NOT LIMITED TO THE WARRANTIES OF MERCHANTABILITY,
+# FITNESS FOR A PARTICULAR PURPOSE AND NONINFRINGEMENT. IN NO EVENT SHALL THE
+# AUTHORS OR COPYRIGHT HOLDERS BE LIABLE FOR ANY CLAIM, DAMAGES OR OTHER
+# LIABILITY, WHETHER IN AN ACTION OF CONTRACT, TORT OR OTHERWISE, ARISING FROM,
+# OUT OF OR IN CONNECTION WITH THE SOFTWARE OR THE USE OR OTHER DEALINGS IN
+# THE SOFTWARE.
+#