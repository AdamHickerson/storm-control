--- conflicted
+++ resolved
@@ -1,586 +1,578 @@
-#!/usr/bin/python
-#
-## @file
-#
-# The stage control UI.
-#
-# Hazen 02/14
-#
-
-from PyQt4 import QtCore, QtGui
-
-import qtWidgets.qtAppIcon as qtAppIcon
-
-import halLib.halModule as halModule
-
-# Debugging
-import sc_library.hdebug as hdebug
-
-# UIs.
-import qtdesigner.stage_ui as stageUi
-
-
-## MotionButton
-#
-# Encapsulate the handling and display of the motion buttons.
-#
-class MotionButton(QtCore.QObject):
-    buttonClicked = QtCore.pyqtSignal(float, float)
-    
-    ## __init__
-    #
-    # @param button A PyQT Button object.
-    # @param icon The filename of the image to use for the button icon.
-    # @param type Either "large" or "small"
-    # @param xval -1, 0, 1 for motion on the x-axis of the stage.
-    # @param yval -1, 0, 1 for motion on the y-axis of the stage.
-    # @param parent (optional) The PyQt parent of this object.
-    #
-    def __init__(self, button, icon, type, xval, yval, parent = None):
-        QtCore.QObject.__init__(self, parent)
-        self.step_size = 1.0
-        self.type = type
-        self.xval = float(xval)
-        self.yval = float(yval)
-
-        self.button = button
-        self.button.setIcon(QtGui.QIcon(icon))
-        self.button.setIconSize(QtCore.QSize(56, 56))
-        self.button.clicked.connect(self.handleClicked)
-
-    ## handleClicked
-    #
-    # @param boolean Dummy parameter
-    #
-    def handleClicked(self, boolean):
-        self.buttonClicked.emit(self.xval * self.step_size, self.yval * self.step_size)
-
-    ## setStepSize
-    #
-    # @param small_step_size The small step size.
-    # @param large_step_size The large step size.
-    #
-    def setStepSize(self, small_step_size, large_step_size):
-        if (self.type == "small"):
-            self.step_size = small_step_size
-        else:
-            self.step_size = large_step_size
-        
-
-## Translator
-#
-# Encapsulate going from the camera coordinate system to
-# the stage coordinate system.
-#
-class Translator():
-    
-    ## __init__
-    #
-    # Create default translator object.
-    #
-    def __init__(self):
-        self.camera_x_sign = 1.0
-        self.camera_y_sign = 1.0
-        self.camera_flip_axis = 0
-        self.flip_axis = 0
-        self.x_sign = 1.0
-        self.y_sign = 1.0
-
-    ## newParameters
-    #
-    # Update orientation adjustments based on settings.
-    #
-    def newParameters(self, parameters):
-        self.flip_axis = parameters.flip_axis
-        self.x_sign = parameters.x_sign
-        self.y_sign = parameters.y_sign
-
-        if hasattr(parameters, "camera1"):
-            parameters = getattr(parameters, "camera1")
-
-        self.camera_x_sign = 1
-        if (parameters.flip_horizontal):
-            self.camera_x_sign = -1
-
-        self.camera_y_sign = 1
-        if (parameters.flip_vertical):
-            self.camera_y_sign = -1
-
-        if self.flip_axis:
-            [self.camera_x_sign, self.camera_y_sign] = [self.camera_y_sign, self.camera_x_sign]
-
-        self.camera_flip_axis = 0
-        if (parameters.transpose):
-            self.camera_flip_axis = 1
-            self.camera_x_sign = -1 * self.camera_x_sign
-            self.camera_y_sign = -1 * self.camera_y_sign
-
-    ## translate
-    #
-    # @param x The input x value
-    # @param y The input y value
-    #
-    # @return [tx, ty] The translated values.
-    #
-    def translate(self, x, y):
-
-        # "default" transform first.
-        tx = x * self.x_sign
-        ty = y * self.y_sign
-        if self.flip_axis:
-            [tx, ty] = [ty, tx]
-
-        # "camera" transform next.
-        tx = tx * self.camera_x_sign
-        ty = ty * self.camera_y_sign
-        if self.camera_flip_axis:
-            [tx, ty] = [ty, tx]
-
-        return [tx, ty]
-
-
-## StageControl
-#
-# Stage Control Dialog Box
-#
-# This is the UI for stage control based on some sort 
-# of motorized stage. It should be sub-classed and
-# the sub-class should provide the stage to control
-# as property (self.stage). Typically the self.stage
-# will be a QStageThread object for buffering purposes.
-#
-class StageControl(QtGui.QDialog, halModule.HalModule):
-    tcpComplete = QtCore.pyqtSignal(object)
-
-    ## __init__
-    #
-    # @param parameters A parameters object.
-    # @param parent The PyQt parent of this object.
-    #
-    @hdebug.debug
-    def __init__(self, parameters, parent):
-        QtGui.QMainWindow.__init__(self, parent)
-        halModule.HalModule.__init__(self)
-        #self.setFocusPolicy(QtCore.Qt.ClickFocus)
-
-        self.directory = ""
-        self.drag_start_x = 0
-        self.drag_start_y = 0
-        self.stage_x = 0
-        self.stage_y = 0
-        self.stage_z = 0
-        self.translator = Translator()
-
-        if parent:
-            self.have_parent = True
-        else:
-            self.have_parent = False
-
-        # UI setup
-        self.ui = stageUi.Ui_Dialog()
-        self.ui.setupUi(self)
-        self.setWindowTitle(parameters.setup_name + " Stage Control")
-        self.setWindowIcon(qtAppIcon.QAppIcon())
-
-        # UI motion buttons.
-        icon_path = "./icons/"
-        self.motion_buttons = [MotionButton(self.ui.leftSButton, icon_path + "1leftarrow-128.png", "small", 1, 0),
-                               MotionButton(self.ui.leftLButton, icon_path + "2leftarrow-128.png", "large", 1, 0),
-                               MotionButton(self.ui.rightSButton, icon_path + "1rightarrow-128.png", "small", -1, 0),
-                               MotionButton(self.ui.rightLButton, icon_path + "2rightarrow-128.png", "large", -1, 0),
-                               MotionButton(self.ui.upSButton, icon_path + "1uparrow-128.png", "small", 0, 1),
-                               MotionButton(self.ui.upLButton, icon_path + "2uparrow-128.png", "large", 0, 1),
-                               MotionButton(self.ui.downSButton, icon_path + "1downarrow1-128.png", "small", 0, -1),
-                               MotionButton(self.ui.downLButton,  icon_path + "2dowarrow-128.png", "large", 0, -1)]
-
-        for button in self.motion_buttons:
-            button.buttonClicked.connect(self.moveRelative)
-
-        # connect signals
-        if self.have_parent:
-            self.ui.okButton.setText("Close")
-            self.ui.okButton.clicked.connect(self.handleOk)
-        else:
-            self.ui.okButton.setText("Quit")
-            self.ui.okButton.clicked.connect(self.handleQuit)
-
-        self.ui.addButton.clicked.connect(self.handleAdd)
-        self.ui.clearButton.clicked.connect(self.handleClear)
-        self.ui.goButton.clicked.connect(self.handleGo)
-        self.ui.homeButton.clicked.connect(self.handleHome)
-        self.ui.loadButton.clicked.connect(self.handleLoad)
-        self.ui.saveButton.clicked.connect(self.handleSave)
-        self.ui.saveComboBox.activated.connect(self.handleSaveIndexChange)
-        self.ui.zeroButton.clicked.connect(self.zero)
-
-        # set modeless
-        self.setModal(False)
-
-        # open connection to the stage
-        if not(self.stage.getStatus()):
-            print "Failed to connect to the microscope stage. Perhaps it is turned off?"
-            self.stage.shutDown()
-            self.stage = False
-        else:
-            self.stage.updatePosition.connect(self.handleUpdatePosition)
-            self.stage.setVelocity(parameters.stage_speed, parameters.stage_speed)
-
-    ## cleanup
-    #
-    @hdebug.debug
-    def cleanup(self):
-        if self.stage:
-            self.stage.shutDown()
-
-    ## closeEvent
-    #
-    # If this window has parent, just hide the window, otherwise close it.
-    #
-    # @param event A PyQt event.
-    #
-    @hdebug.debug
-    def closeEvent(self, event):
-        if self.have_parent:
-            event.ignore()
-            self.hide()
-
-    ## connectSignals
-    #
-    # @param signals An array of signals that we might be interested in connecting to.
-    #
-    @hdebug.debug
-    def connectSignals(self, signals):
-        for signal in signals:
-            
-            # Comm signals
-            if (signal[1] == "commGotConnection"):
-                signal[2].connect(self.startLockout)
-            elif (signal[1] == "commLostConnection"):
-                signal[2].connect(self.stopLockout)
-            if (signal[1] == "commMessage"):
-                signal[2].connect(self.handleCommMessage)
-
-            # Joystick signals.
-            elif (signal[1] == "jstickMotion"):
-                signal[2].connect(self.jog)
-
-            # Drag signals
-            elif (signal[1] == "dragStart"):
-                signal[2].connect(self.handleDragStart)
-            elif (signal[1] == "dragMove"):
-                signal[2].connect(self.handleDragMove)
-
-            # Motion signals
-            elif (signal[1] == "stepMove"):
-                signal[2].connect(self.moveRelative)
-
-    ## getSignals
-    #
-    # @return The signals this module provides.
-    #
-    @hdebug.debug
-    def getSignals(self):
-        return [[self.hal_type, "tcpComplete", self.tcpComplete]]
-
-    ## handleAdd
-    #
-    # Add the current stage position to the saved positions combo box.
-    #
-    # @param bool Dummy parameter.
-    #
-    @hdebug.debug
-    def handleAdd(self, bool):
-        self.ui.saveComboBox.addItem("{0:.1f}, {1:.1f}".format(self.stage_x, self.stage_y),
-                                     [self.stage_x, self.stage_y])
-        self.ui.saveComboBox.setCurrentIndex(self.ui.saveComboBox.count()-1)
-
-    ## handleClear
-    #
-    # Remove all of the positions from the saved positions combo box.
-    #
-    # @param bool Dummy parameter.
-    #
-    @hdebug.debug
-    def handleClear(self, bool):
-        self.ui.saveComboBox.clear()
-
-    ## handleCommMessage
-    #
-    # Handles all the message from tcpControl.
-    #
-    # @param message A tcpControl.TCPMessage object.
-    #
-    @hdebug.debug
-    def handleCommMessage(self, message):
-<<<<<<< HEAD
-        if message.getType() == "Move Stage":
-            x_pos = message.getData("stage_x")
-            y_pos = message.getData("stage_y")
-            if message.isTest():
-                if x_pos == None or y_pos == None:
-=======
-        if (message.getType() == "Move Stage"):
-            x_pos = message.getData("stage_x")
-            y_pos = message.getData("stage_y")
-            if message.isTest():
-                if (x_pos == None) or (y_pos == None):
->>>>>>> 2ccd1869
-                    message.setError(True, "Invalid positions")
-            else:
-                self.moveAbsolute(x_pos, y_pos)
-            message.markAsComplete()
-            self.tcpComplete.emit(message) 
-
-    ## handleDragMove
-    #
-    # This is motion relative to a fixed point. The expected inputs are
-    # displacements (in um) from the fixed point (previously recorded
-    # with handleDragStart().
-    #
-    # @param drag_x_disp Offset distance in x in microns.
-    # @param drag_y_disp Offset distance in y in microns.
-    #
-    def handleDragMove(self, drag_x_disp, drag_y_disp):
-        if self.stage:
-            [dx, dy] = self.translator.translate(drag_x_disp, drag_y_disp)
-            self.stage.dragMove(self.drag_start_x + dx,
-                                self.drag_start_y + dy)
-
-    ## handleDragStart
-    #
-    # Record the current stage position for drag events.
-    #
-    @hdebug.debug
-    def handleDragStart(self):
-        self.drag_start_x = self.stage_x
-        self.drag_start_y = self.stage_y
-
-    ## handleGo
-    #
-    # Move to the position specified by the x,y position spin boxes.
-    #
-    # @param bool Dummy parameter.
-    #
-    @hdebug.debug
-    def handleGo(self, bool):
-        x_target = self.ui.xmoveDoubleSpinBox.value()
-        y_target = self.ui.ymoveDoubleSpinBox.value()
-        self.moveAbsolute(x_target, y_target)
-
-    ## handleHome
-    #
-    # Move to the 0,0 position.
-    #
-    # @param bool Dummy parameter.
-    #
-    @hdebug.debug
-    def handleHome(self, bool):
-        self.moveAbsolute(0, 0)
-
-    ## handleLoad
-    #
-    # Load a positions file into the saved position combo box.
-    #
-    # @param bool Dummy parameter.
-    #
-    @hdebug.debug
-    def handleLoad(self, bool):
-        positions_filename = str(QtGui.QFileDialog.getOpenFileName(self,
-                                                                   "Load Positions",
-                                                                   self.directory,
-                                                                   "*.txt"))
-        if positions_filename:
-            self.handleClear()
-            fp = open(positions_filename, "r")
-            while 1:
-                line = fp.readline()
-                if not line: break
-                [x, y] = map(float, line.split(","))
-                self.ui.saveComboBox.addItem("{0:.1f}, {1:.1f}".format(x, y),
-                                             [x, y])
-            self.ui.saveComboBox.setCurrentIndex(self.ui.saveComboBox.count()-1)
-
-    ## handleOk
-    #
-    # Hide the window.
-    #
-    # @param bool Dummy parameter.
-    #
-    @hdebug.debug
-    def handleOk(self, bool):
-        self.hide()
-
-    ## handleUpdatePosition
-    #
-    # @param stage_x The stage position in x in microns.
-    # @param stage_y The stage position in y in microns.
-    # @param stage_z The stage position in z in microns.
-    #
-    def handleUpdatePosition(self, stage_x, stage_y, stage_z):
-        self.stage_x = stage_x
-        self.stage_y = stage_y
-        self.stage_z = stage_z
-        self.ui.xposText.setText("%.3f" % self.stage_x)
-        self.ui.yposText.setText("%.3f" % self.stage_y)
-
-    ## handleQuit
-    #
-    # Close the window.
-    #
-    # @param bool Dummy parameter.
-    #
-    @hdebug.debug
-    def handleQuit(self, bool):
-        self.close()
-
-    ## handleSave
-    #
-    # Save the positions in the positions combo box into a file.
-    #
-    # @param bool Dummy parameter.
-    #
-    @hdebug.debug
-    def handleSave(self, bool):
-        positions_filename = str(QtGui.QFileDialog.getSaveFileName(self, 
-                                                                   "Save Positions", 
-                                                                   self.directory, 
-                                                                   "*.txt"))
-        if positions_filename and (self.ui.saveComboBox.count() > 0):
-            fp = open(positions_filename, "w")
-            for i in range(self.ui.saveComboBox.count()):
-                [x, y] = self.ui.saveComboBox.itemData(i).toList()
-                fp.write("{0:.2f}, {1:.2f}\r\n".format(x.toDouble()[0], y.toDouble()[0]))
-            fp.close()
-
-    ## handleSaveIndexChange
-    #
-    # When the saved positions combo box is changed this copies the current
-    # values into the x,y position spin boxes.
-    #
-    @hdebug.debug
-    def handleSaveIndexChange(self, index):
-        data = self.ui.saveComboBox.itemData(index).toList()
-        if data:
-            [xvar, yvar] = data
-            self.ui.xmoveDoubleSpinBox.setValue(xvar.toDouble()[0])
-            self.ui.ymoveDoubleSpinBox.setValue(yvar.toDouble()[0])
-
-    ## jog
-    #
-    # Tell the stage to move at a certain speed.
-    #
-    # @param x_speed The speed to move the stage in x.
-    # @param y_speed The speed to move the stage in y.
-    #
-    def jog(self, x_speed, y_speed):
-        if self.stage:
-            [tx, ty] = self.translator.translate(x_speed, y_speed)
-            self.stage.jog(tx, ty)
-
-    ## moveRelative
-    #
-    # Move relative to the current position.
-    #
-    # @param dx The amount to move in x (in microns).
-    # @param dy The amount to move in y (in microns).
-    #
-    def moveRelative(self, dx, dy):
-        if self.stage:
-            [tx, ty] = self.translator.translate(dx, dy)
-            self.stage.goRelative(tx, ty)
-
-    ## moveAbsolute
-    #
-    # Move to an absolute position.
-    #
-    # @param x The x position (in microns).
-    # @param y The y position (in microns).
-    #
-    @hdebug.debug
-    def moveAbsolute(self, x, y):
-        if self.stage:
-            self.stage.goAbsolute(x, y)
-
-    ## newParameters
-    #
-    # @param parameters A parameters object.
-    #
-    @hdebug.debug    
-    def newParameters(self, parameters):
-        self.directory = parameters.directory
-        self.translator.newParameters(parameters)
-        for button in self.motion_buttons:
-            button.setStepSize(parameters.small_step_size, parameters.large_step_size)
-
-    ## startFilm
-    #
-    # @param film_name The name of the film without any extensions, or False if the film is not being saved.
-    # @param run_shutters True/False the shutters should be run or not.
-    #
-    @hdebug.debug
-    def startFilm(self, film_name, run_shutters):
-        self.startLockout()
-
-    ## startLockout
-    #
-    @hdebug.debug
-    def startLockout(self):
-        if self.stage:
-            self.stage.lockout(True)
-
-    ## stopFilm
-    #
-    # Called at when filming is complete. The writer is passed to the modules
-    # so that they can (optionally) add any module specific data to the film's
-    # meta-data (the .inf file).
-    #
-    # @param film_writer The film writer object.
-    #
-    @hdebug.debug
-    def stopFilm(self, film_writer):
-        self.stopLockout()
-        if film_writer:
-            film_writer.setStagePosition([self.stage_x, self.stage_y, self.stage_z])
-
-    ## stopLockout
-    #
-    @hdebug.debug
-    def stopLockout(self):
-        if self.stage:
-            self.stage.lockout(False)
-
-    ## zero
-    #
-    # Zero the stage position.
-    #
-    # @param bool Dummy parameter.
-    #
-    @hdebug.debug
-    def zero(self, bool):
-        if self.stage:
-            self.stage.zero()
-        self.handleUpdatePosition(0, 0, 0)
-
-#
-# The MIT License
-#
-# Copyright (c) 2014 Zhuang Lab, Harvard University
-#
-# Permission is hereby granted, free of charge, to any person obtaining a copy
-# of this software and associated documentation files (the "Software"), to deal
-# in the Software without restriction, including without limitation the rights
-# to use, copy, modify, merge, publish, distribute, sublicense, and/or sell
-# copies of the Software, and to permit persons to whom the Software is
-# furnished to do so, subject to the following conditions:
-#
-# The above copyright notice and this permission notice shall be included in
-# all copies or substantial portions of the Software.
-#
-# THE SOFTWARE IS PROVIDED "AS IS", WITHOUT WARRANTY OF ANY KIND, EXPRESS OR
-# IMPLIED, INCLUDING BUT NOT LIMITED TO THE WARRANTIES OF MERCHANTABILITY,
-# FITNESS FOR A PARTICULAR PURPOSE AND NONINFRINGEMENT. IN NO EVENT SHALL THE
-# AUTHORS OR COPYRIGHT HOLDERS BE LIABLE FOR ANY CLAIM, DAMAGES OR OTHER
-# LIABILITY, WHETHER IN AN ACTION OF CONTRACT, TORT OR OTHERWISE, ARISING FROM,
-# OUT OF OR IN CONNECTION WITH THE SOFTWARE OR THE USE OR OTHER DEALINGS IN
-# THE SOFTWARE.
-#
+#!/usr/bin/python
+#
+## @file
+#
+# The stage control UI.
+#
+# Hazen 02/14
+#
+
+from PyQt4 import QtCore, QtGui
+
+import qtWidgets.qtAppIcon as qtAppIcon
+
+import halLib.halModule as halModule
+
+# Debugging
+import sc_library.hdebug as hdebug
+
+# UIs.
+import qtdesigner.stage_ui as stageUi
+
+
+## MotionButton
+#
+# Encapsulate the handling and display of the motion buttons.
+#
+class MotionButton(QtCore.QObject):
+    buttonClicked = QtCore.pyqtSignal(float, float)
+    
+    ## __init__
+    #
+    # @param button A PyQT Button object.
+    # @param icon The filename of the image to use for the button icon.
+    # @param type Either "large" or "small"
+    # @param xval -1, 0, 1 for motion on the x-axis of the stage.
+    # @param yval -1, 0, 1 for motion on the y-axis of the stage.
+    # @param parent (optional) The PyQt parent of this object.
+    #
+    def __init__(self, button, icon, type, xval, yval, parent = None):
+        QtCore.QObject.__init__(self, parent)
+        self.step_size = 1.0
+        self.type = type
+        self.xval = float(xval)
+        self.yval = float(yval)
+
+        self.button = button
+        self.button.setIcon(QtGui.QIcon(icon))
+        self.button.setIconSize(QtCore.QSize(56, 56))
+        self.button.clicked.connect(self.handleClicked)
+
+    ## handleClicked
+    #
+    # @param boolean Dummy parameter
+    #
+    def handleClicked(self, boolean):
+        self.buttonClicked.emit(self.xval * self.step_size, self.yval * self.step_size)
+
+    ## setStepSize
+    #
+    # @param small_step_size The small step size.
+    # @param large_step_size The large step size.
+    #
+    def setStepSize(self, small_step_size, large_step_size):
+        if (self.type == "small"):
+            self.step_size = small_step_size
+        else:
+            self.step_size = large_step_size
+        
+
+## Translator
+#
+# Encapsulate going from the camera coordinate system to
+# the stage coordinate system.
+#
+class Translator():
+    
+    ## __init__
+    #
+    # Create default translator object.
+    #
+    def __init__(self):
+        self.camera_x_sign = 1.0
+        self.camera_y_sign = 1.0
+        self.camera_flip_axis = 0
+        self.flip_axis = 0
+        self.x_sign = 1.0
+        self.y_sign = 1.0
+
+    ## newParameters
+    #
+    # Update orientation adjustments based on settings.
+    #
+    def newParameters(self, parameters):
+        self.flip_axis = parameters.flip_axis
+        self.x_sign = parameters.x_sign
+        self.y_sign = parameters.y_sign
+
+        if hasattr(parameters, "camera1"):
+            parameters = getattr(parameters, "camera1")
+
+        self.camera_x_sign = 1
+        if (parameters.flip_horizontal):
+            self.camera_x_sign = -1
+
+        self.camera_y_sign = 1
+        if (parameters.flip_vertical):
+            self.camera_y_sign = -1
+
+        if self.flip_axis:
+            [self.camera_x_sign, self.camera_y_sign] = [self.camera_y_sign, self.camera_x_sign]
+
+        self.camera_flip_axis = 0
+        if (parameters.transpose):
+            self.camera_flip_axis = 1
+            self.camera_x_sign = -1 * self.camera_x_sign
+            self.camera_y_sign = -1 * self.camera_y_sign
+
+    ## translate
+    #
+    # @param x The input x value
+    # @param y The input y value
+    #
+    # @return [tx, ty] The translated values.
+    #
+    def translate(self, x, y):
+
+        # "default" transform first.
+        tx = x * self.x_sign
+        ty = y * self.y_sign
+        if self.flip_axis:
+            [tx, ty] = [ty, tx]
+
+        # "camera" transform next.
+        tx = tx * self.camera_x_sign
+        ty = ty * self.camera_y_sign
+        if self.camera_flip_axis:
+            [tx, ty] = [ty, tx]
+
+        return [tx, ty]
+
+
+## StageControl
+#
+# Stage Control Dialog Box
+#
+# This is the UI for stage control based on some sort 
+# of motorized stage. It should be sub-classed and
+# the sub-class should provide the stage to control
+# as property (self.stage). Typically the self.stage
+# will be a QStageThread object for buffering purposes.
+#
+class StageControl(QtGui.QDialog, halModule.HalModule):
+    tcpComplete = QtCore.pyqtSignal(object)
+
+    ## __init__
+    #
+    # @param parameters A parameters object.
+    # @param parent The PyQt parent of this object.
+    #
+    @hdebug.debug
+    def __init__(self, parameters, parent):
+        QtGui.QMainWindow.__init__(self, parent)
+        halModule.HalModule.__init__(self)
+        #self.setFocusPolicy(QtCore.Qt.ClickFocus)
+
+        self.directory = ""
+        self.drag_start_x = 0
+        self.drag_start_y = 0
+        self.stage_x = 0
+        self.stage_y = 0
+        self.stage_z = 0
+        self.translator = Translator()
+
+        if parent:
+            self.have_parent = True
+        else:
+            self.have_parent = False
+
+        # UI setup
+        self.ui = stageUi.Ui_Dialog()
+        self.ui.setupUi(self)
+        self.setWindowTitle(parameters.setup_name + " Stage Control")
+        self.setWindowIcon(qtAppIcon.QAppIcon())
+
+        # UI motion buttons.
+        icon_path = "./icons/"
+        self.motion_buttons = [MotionButton(self.ui.leftSButton, icon_path + "1leftarrow-128.png", "small", 1, 0),
+                               MotionButton(self.ui.leftLButton, icon_path + "2leftarrow-128.png", "large", 1, 0),
+                               MotionButton(self.ui.rightSButton, icon_path + "1rightarrow-128.png", "small", -1, 0),
+                               MotionButton(self.ui.rightLButton, icon_path + "2rightarrow-128.png", "large", -1, 0),
+                               MotionButton(self.ui.upSButton, icon_path + "1uparrow-128.png", "small", 0, 1),
+                               MotionButton(self.ui.upLButton, icon_path + "2uparrow-128.png", "large", 0, 1),
+                               MotionButton(self.ui.downSButton, icon_path + "1downarrow1-128.png", "small", 0, -1),
+                               MotionButton(self.ui.downLButton,  icon_path + "2dowarrow-128.png", "large", 0, -1)]
+
+        for button in self.motion_buttons:
+            button.buttonClicked.connect(self.moveRelative)
+
+        # connect signals
+        if self.have_parent:
+            self.ui.okButton.setText("Close")
+            self.ui.okButton.clicked.connect(self.handleOk)
+        else:
+            self.ui.okButton.setText("Quit")
+            self.ui.okButton.clicked.connect(self.handleQuit)
+
+        self.ui.addButton.clicked.connect(self.handleAdd)
+        self.ui.clearButton.clicked.connect(self.handleClear)
+        self.ui.goButton.clicked.connect(self.handleGo)
+        self.ui.homeButton.clicked.connect(self.handleHome)
+        self.ui.loadButton.clicked.connect(self.handleLoad)
+        self.ui.saveButton.clicked.connect(self.handleSave)
+        self.ui.saveComboBox.activated.connect(self.handleSaveIndexChange)
+        self.ui.zeroButton.clicked.connect(self.zero)
+
+        # set modeless
+        self.setModal(False)
+
+        # open connection to the stage
+        if not(self.stage.getStatus()):
+            print "Failed to connect to the microscope stage. Perhaps it is turned off?"
+            self.stage.shutDown()
+            self.stage = False
+        else:
+            self.stage.updatePosition.connect(self.handleUpdatePosition)
+            self.stage.setVelocity(parameters.stage_speed, parameters.stage_speed)
+
+    ## cleanup
+    #
+    @hdebug.debug
+    def cleanup(self):
+        if self.stage:
+            self.stage.shutDown()
+
+    ## closeEvent
+    #
+    # If this window has parent, just hide the window, otherwise close it.
+    #
+    # @param event A PyQt event.
+    #
+    @hdebug.debug
+    def closeEvent(self, event):
+        if self.have_parent:
+            event.ignore()
+            self.hide()
+
+    ## connectSignals
+    #
+    # @param signals An array of signals that we might be interested in connecting to.
+    #
+    @hdebug.debug
+    def connectSignals(self, signals):
+        for signal in signals:
+            
+            # Comm signals
+            if (signal[1] == "commGotConnection"):
+                signal[2].connect(self.startLockout)
+            elif (signal[1] == "commLostConnection"):
+                signal[2].connect(self.stopLockout)
+            if (signal[1] == "commMessage"):
+                signal[2].connect(self.handleCommMessage)
+
+            # Joystick signals.
+            elif (signal[1] == "jstickMotion"):
+                signal[2].connect(self.jog)
+
+            # Drag signals
+            elif (signal[1] == "dragStart"):
+                signal[2].connect(self.handleDragStart)
+            elif (signal[1] == "dragMove"):
+                signal[2].connect(self.handleDragMove)
+
+            # Motion signals
+            elif (signal[1] == "stepMove"):
+                signal[2].connect(self.moveRelative)
+
+    ## getSignals
+    #
+    # @return The signals this module provides.
+    #
+    @hdebug.debug
+    def getSignals(self):
+        return [[self.hal_type, "tcpComplete", self.tcpComplete]]
+
+    ## handleAdd
+    #
+    # Add the current stage position to the saved positions combo box.
+    #
+    # @param bool Dummy parameter.
+    #
+    @hdebug.debug
+    def handleAdd(self, bool):
+        self.ui.saveComboBox.addItem("{0:.1f}, {1:.1f}".format(self.stage_x, self.stage_y),
+                                     [self.stage_x, self.stage_y])
+        self.ui.saveComboBox.setCurrentIndex(self.ui.saveComboBox.count()-1)
+
+    ## handleClear
+    #
+    # Remove all of the positions from the saved positions combo box.
+    #
+    # @param bool Dummy parameter.
+    #
+    @hdebug.debug
+    def handleClear(self, bool):
+        self.ui.saveComboBox.clear()
+
+    ## handleCommMessage
+    #
+    # Handles all the message from tcpControl.
+    #
+    # @param message A tcpControl.TCPMessage object.
+    #
+    @hdebug.debug
+    def handleCommMessage(self, message):
+        if (message.getType() == "Move Stage"):
+            x_pos = message.getData("stage_x")
+            y_pos = message.getData("stage_y")
+            if message.isTest():
+                if (x_pos == None) or (y_pos == None):
+                    message.setError(True, "Invalid positions")
+            else:
+                self.moveAbsolute(x_pos, y_pos)
+            message.markAsComplete()
+            self.tcpComplete.emit(message) 
+
+    ## handleDragMove
+    #
+    # This is motion relative to a fixed point. The expected inputs are
+    # displacements (in um) from the fixed point (previously recorded
+    # with handleDragStart().
+    #
+    # @param drag_x_disp Offset distance in x in microns.
+    # @param drag_y_disp Offset distance in y in microns.
+    #
+    def handleDragMove(self, drag_x_disp, drag_y_disp):
+        if self.stage:
+            [dx, dy] = self.translator.translate(drag_x_disp, drag_y_disp)
+            self.stage.dragMove(self.drag_start_x + dx,
+                                self.drag_start_y + dy)
+
+    ## handleDragStart
+    #
+    # Record the current stage position for drag events.
+    #
+    @hdebug.debug
+    def handleDragStart(self):
+        self.drag_start_x = self.stage_x
+        self.drag_start_y = self.stage_y
+
+    ## handleGo
+    #
+    # Move to the position specified by the x,y position spin boxes.
+    #
+    # @param bool Dummy parameter.
+    #
+    @hdebug.debug
+    def handleGo(self, bool):
+        x_target = self.ui.xmoveDoubleSpinBox.value()
+        y_target = self.ui.ymoveDoubleSpinBox.value()
+        self.moveAbsolute(x_target, y_target)
+
+    ## handleHome
+    #
+    # Move to the 0,0 position.
+    #
+    # @param bool Dummy parameter.
+    #
+    @hdebug.debug
+    def handleHome(self, bool):
+        self.moveAbsolute(0, 0)
+
+    ## handleLoad
+    #
+    # Load a positions file into the saved position combo box.
+    #
+    # @param bool Dummy parameter.
+    #
+    @hdebug.debug
+    def handleLoad(self, bool):
+        positions_filename = str(QtGui.QFileDialog.getOpenFileName(self,
+                                                                   "Load Positions",
+                                                                   self.directory,
+                                                                   "*.txt"))
+        if positions_filename:
+            self.handleClear()
+            fp = open(positions_filename, "r")
+            while 1:
+                line = fp.readline()
+                if not line: break
+                [x, y] = map(float, line.split(","))
+                self.ui.saveComboBox.addItem("{0:.1f}, {1:.1f}".format(x, y),
+                                             [x, y])
+            self.ui.saveComboBox.setCurrentIndex(self.ui.saveComboBox.count()-1)
+
+    ## handleOk
+    #
+    # Hide the window.
+    #
+    # @param bool Dummy parameter.
+    #
+    @hdebug.debug
+    def handleOk(self, bool):
+        self.hide()
+
+    ## handleUpdatePosition
+    #
+    # @param stage_x The stage position in x in microns.
+    # @param stage_y The stage position in y in microns.
+    # @param stage_z The stage position in z in microns.
+    #
+    def handleUpdatePosition(self, stage_x, stage_y, stage_z):
+        self.stage_x = stage_x
+        self.stage_y = stage_y
+        self.stage_z = stage_z
+        self.ui.xposText.setText("%.3f" % self.stage_x)
+        self.ui.yposText.setText("%.3f" % self.stage_y)
+
+    ## handleQuit
+    #
+    # Close the window.
+    #
+    # @param bool Dummy parameter.
+    #
+    @hdebug.debug
+    def handleQuit(self, bool):
+        self.close()
+
+    ## handleSave
+    #
+    # Save the positions in the positions combo box into a file.
+    #
+    # @param bool Dummy parameter.
+    #
+    @hdebug.debug
+    def handleSave(self, bool):
+        positions_filename = str(QtGui.QFileDialog.getSaveFileName(self, 
+                                                                   "Save Positions", 
+                                                                   self.directory, 
+                                                                   "*.txt"))
+        if positions_filename and (self.ui.saveComboBox.count() > 0):
+            fp = open(positions_filename, "w")
+            for i in range(self.ui.saveComboBox.count()):
+                [x, y] = self.ui.saveComboBox.itemData(i).toList()
+                fp.write("{0:.2f}, {1:.2f}\r\n".format(x.toDouble()[0], y.toDouble()[0]))
+            fp.close()
+
+    ## handleSaveIndexChange
+    #
+    # When the saved positions combo box is changed this copies the current
+    # values into the x,y position spin boxes.
+    #
+    @hdebug.debug
+    def handleSaveIndexChange(self, index):
+        data = self.ui.saveComboBox.itemData(index).toList()
+        if data:
+            [xvar, yvar] = data
+            self.ui.xmoveDoubleSpinBox.setValue(xvar.toDouble()[0])
+            self.ui.ymoveDoubleSpinBox.setValue(yvar.toDouble()[0])
+
+    ## jog
+    #
+    # Tell the stage to move at a certain speed.
+    #
+    # @param x_speed The speed to move the stage in x.
+    # @param y_speed The speed to move the stage in y.
+    #
+    def jog(self, x_speed, y_speed):
+        if self.stage:
+            [tx, ty] = self.translator.translate(x_speed, y_speed)
+            self.stage.jog(tx, ty)
+
+    ## moveRelative
+    #
+    # Move relative to the current position.
+    #
+    # @param dx The amount to move in x (in microns).
+    # @param dy The amount to move in y (in microns).
+    #
+    def moveRelative(self, dx, dy):
+        if self.stage:
+            [tx, ty] = self.translator.translate(dx, dy)
+            self.stage.goRelative(tx, ty)
+
+    ## moveAbsolute
+    #
+    # Move to an absolute position.
+    #
+    # @param x The x position (in microns).
+    # @param y The y position (in microns).
+    #
+    @hdebug.debug
+    def moveAbsolute(self, x, y):
+        if self.stage:
+            self.stage.goAbsolute(x, y)
+
+    ## newParameters
+    #
+    # @param parameters A parameters object.
+    #
+    @hdebug.debug    
+    def newParameters(self, parameters):
+        self.directory = parameters.directory
+        self.translator.newParameters(parameters)
+        for button in self.motion_buttons:
+            button.setStepSize(parameters.small_step_size, parameters.large_step_size)
+
+    ## startFilm
+    #
+    # @param film_name The name of the film without any extensions, or False if the film is not being saved.
+    # @param run_shutters True/False the shutters should be run or not.
+    #
+    @hdebug.debug
+    def startFilm(self, film_name, run_shutters):
+        self.startLockout()
+
+    ## startLockout
+    #
+    @hdebug.debug
+    def startLockout(self):
+        if self.stage:
+            self.stage.lockout(True)
+
+    ## stopFilm
+    #
+    # Called at when filming is complete. The writer is passed to the modules
+    # so that they can (optionally) add any module specific data to the film's
+    # meta-data (the .inf file).
+    #
+    # @param film_writer The film writer object.
+    #
+    @hdebug.debug
+    def stopFilm(self, film_writer):
+        self.stopLockout()
+        if film_writer:
+            film_writer.setStagePosition([self.stage_x, self.stage_y, self.stage_z])
+
+    ## stopLockout
+    #
+    @hdebug.debug
+    def stopLockout(self):
+        if self.stage:
+            self.stage.lockout(False)
+
+    ## zero
+    #
+    # Zero the stage position.
+    #
+    # @param bool Dummy parameter.
+    #
+    @hdebug.debug
+    def zero(self, bool):
+        if self.stage:
+            self.stage.zero()
+        self.handleUpdatePosition(0, 0, 0)
+
+#
+# The MIT License
+#
+# Copyright (c) 2014 Zhuang Lab, Harvard University
+#
+# Permission is hereby granted, free of charge, to any person obtaining a copy
+# of this software and associated documentation files (the "Software"), to deal
+# in the Software without restriction, including without limitation the rights
+# to use, copy, modify, merge, publish, distribute, sublicense, and/or sell
+# copies of the Software, and to permit persons to whom the Software is
+# furnished to do so, subject to the following conditions:
+#
+# The above copyright notice and this permission notice shall be included in
+# all copies or substantial portions of the Software.
+#
+# THE SOFTWARE IS PROVIDED "AS IS", WITHOUT WARRANTY OF ANY KIND, EXPRESS OR
+# IMPLIED, INCLUDING BUT NOT LIMITED TO THE WARRANTIES OF MERCHANTABILITY,
+# FITNESS FOR A PARTICULAR PURPOSE AND NONINFRINGEMENT. IN NO EVENT SHALL THE
+# AUTHORS OR COPYRIGHT HOLDERS BE LIABLE FOR ANY CLAIM, DAMAGES OR OTHER
+# LIABILITY, WHETHER IN AN ACTION OF CONTRACT, TORT OR OTHERWISE, ARISING FROM,
+# OUT OF OR IN CONNECTION WITH THE SOFTWARE OR THE USE OR OTHER DEALINGS IN
+# THE SOFTWARE.
+#