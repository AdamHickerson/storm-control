--- conflicted
+++ resolved
@@ -42,17 +42,12 @@
                  server_name = "default",
                  address = QtNetwork.QHostAddress(QtNetwork.QHostAddress.LocalHost),
                  verbose = False):
-<<<<<<< HEAD
-        TCPCommunications.__init__(self, parent=parent, port=port, server_name=server_name,
-                                   address=address, verbose=verbose)
-=======
         TCPCommunications.__init__(self, 
                                    parent = parent, 
                                    port = port, 
                                    server_name = server_name,
                                    address = address, 
                                    verbose = verbose)
->>>>>>> 2ccd1869
         
         # Create instance of TCP socket
         self.socket = QtNetwork.QTcpSocket()
@@ -92,10 +87,7 @@
         if self.isConnected():
             self.socket.disconnectFromHost()
 
-<<<<<<< HEAD
-=======
 
->>>>>>> 2ccd1869
 # ----------------------------------------------------------------------------------------
 # Stand Alone Test Class
 # ----------------------------------------------------------------------------------------                                                                
@@ -106,11 +98,7 @@
         # Create client
         self.client = TCPClient(port = 9500, server_name = "Test", verbose = True)
 
-<<<<<<< HEAD
-        self.client.message_ready.connect(self.handleMessageReady)            
-=======
         self.client.messageReceived.connect(self.handleMessageReady)
->>>>>>> 2ccd1869
         self.client.startCommunication()
 
         self.message_ID = 1
